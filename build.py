#!/usr/bin/env python3
"""
Build script for creating standalone Traktor DJ NowPlaying Discord Bot executable
"""

import subprocess
import sys
import os
from pathlib import Path

# Import version information
try:
    from version import __version__
except ImportError:
    __version__ = "dev"

def install_build_deps():
    """Install build dependencies"""
    print("Installing build dependencies...")
    subprocess.run([sys.executable, "-m", "pip", "install", "-r", "requirements-dev.txt"], check=True)

def build_gui_executable():
    """Build the GUI version using PyInstaller"""
    print(f"Building GUI executable for version {__version__}...")
      # Static executable name for easier distribution
    exe_name = "Traktor-DJ-NowPlaying-Discord-Bot-GUI"
      # PyInstaller command for GUI version
    cmd = [
        "pyinstaller",
        "--onefile",                # Single executable file
        "--windowed",              # No console window (GUI app)
<<<<<<< HEAD
        "--name", exe_name,
        "--icon", "app_icon.ico",      # Add icon if available
=======
        "--name", exe_name,        "--icon", "app_icon.ico",      # Add icon if available
>>>>>>> 64c9b1ae
        "--add-data", "config;config",
        "--add-data", "utils;utils", 
        "--add-data", "cogs;cogs",
        "--add-data", "main.py;.",  # Explicitly include main.py
        "--add-data", "version.py;.",
        "--add-data", ".env.example;.",
        "--add-data", "app_icon.ico;.",  # Include icon file in bundle
        "--add-data", "icon.png;.",      # Include PNG icon as fallback
        "--hidden-import", "discord",
        "--hidden-import", "discord.ext.commands",
        "--hidden-import", "tkinter",
        "--hidden-import", "asyncio",
        "--hidden-import", "main",     # Explicitly import main module
        "--hidden-import", "config.settings",
        "--hidden-import", "version",
        "gui.py"
    ]
<<<<<<< HEAD
    
    # Remove icon parameter if icon file doesn't exist
=======
      # Remove icon parameter if icon file doesn't exist
>>>>>>> 64c9b1ae
    if not os.path.exists("app_icon.ico"):
        cmd.remove("--icon")
        cmd.remove("app_icon.ico")
    
    subprocess.run(cmd, check=True)
    return exe_name

def main():
    """Main build function"""
    print("Traktor DJ NowPlaying Discord Bot - GUI Executable Build Script")
    print("=" * 70)
    print(f"Building version: {__version__}")
    print()
    
    # Check if we're in the right directory
    if not os.path.exists("main.py") or not os.path.exists("gui.py"):
        print("Error: Please run this script from the bot's root directory")
        sys.exit(1)
    
    # Check for command line arguments
    if len(sys.argv) > 1 and sys.argv[1] == "--help":
        print("Usage:")
        print("  python build.py    - Build GUI executable for distribution")
        print("  python build.py --help - Show this help message")
        return
    
    try:
        # Install dependencies
        install_build_deps()
        
        # Build GUI executable only
        exe_name = build_gui_executable()
        
        print("\n" + "=" * 50)
        print("Build completed successfully!")
        print(f"Executable file is in the 'dist' directory:")
        print(f"- {exe_name}.exe (Version {__version__})")
        print("\n📦 Release Distribution:")
        print("1. Copy your .env file to the same directory as the executable")
        print("2. Test the executable on a clean system")
        print("3. Create a GitHub Release and upload the .exe file")
        print("4. Users can download and run without installing Python")
        
    except subprocess.CalledProcessError as e:
        print(f"Build failed: {e}")
        sys.exit(1)
    except Exception as e:
        print(f"Unexpected error: {e}")
        sys.exit(1)

if __name__ == "__main__":
    main()<|MERGE_RESOLUTION|>--- conflicted
+++ resolved
@@ -29,12 +29,8 @@
         "pyinstaller",
         "--onefile",                # Single executable file
         "--windowed",              # No console window (GUI app)
-<<<<<<< HEAD
-        "--name", exe_name,
+        "--name", exe_name,        
         "--icon", "app_icon.ico",      # Add icon if available
-=======
-        "--name", exe_name,        "--icon", "app_icon.ico",      # Add icon if available
->>>>>>> 64c9b1ae
         "--add-data", "config;config",
         "--add-data", "utils;utils", 
         "--add-data", "cogs;cogs",
@@ -52,13 +48,9 @@
         "--hidden-import", "version",
         "gui.py"
     ]
-<<<<<<< HEAD
     
     # Remove icon parameter if icon file doesn't exist
-=======
-      # Remove icon parameter if icon file doesn't exist
->>>>>>> 64c9b1ae
-    if not os.path.exists("app_icon.ico"):
+    if not os.path.exists("icon.ico"):
         cmd.remove("--icon")
         cmd.remove("app_icon.ico")
     

import unicodedata

def normalize_string(s):
    """Normalize a string for robust matching: lowercase, strip, and NFKC unicode normalization."""
    if not isinstance(s, str):
        return ''
    s = unicodedata.normalize('NFKC', s)
    return s.casefold().strip()

def find_song_in_collection(artist, title, collection):
    """Find a song in the collection by normalized artist and title. Returns the matching dict or None."""
    norm_artist = normalize_string(artist)
    norm_title = normalize_string(title)
    for entry in collection:
        entry_artist = normalize_string(entry.get('artist', ''))
        entry_title = normalize_string(entry.get('title', ''))
        if entry_artist == norm_artist and entry_title == norm_title:
            return entry
    return None

def get_song_info(artist, title, collection):
    """Return the full dict from the collection if found, else a minimal dict."""
    match = find_song_in_collection(artist, title, collection)
    if match:
<<<<<<< HEAD
        return match  # Return the full entry, including bpm, key, audio_file_path, etc.
=======
        return match  # Return the full song dict
>>>>>>> 7f0e4dac
    else:
        # Return a dict with all expected fields, but only artist/title filled
        return {
            'artist': artist,
            'title': title,
            'album': '',
            'genre': '',
            'bpm': '',
            'musical_key': '',
            'audio_file_path': ''
        }<|MERGE_RESOLUTION|>--- conflicted
+++ resolved
@@ -22,11 +22,7 @@
     """Return the full dict from the collection if found, else a minimal dict."""
     match = find_song_in_collection(artist, title, collection)
     if match:
-<<<<<<< HEAD
-        return match  # Return the full entry, including bpm, key, audio_file_path, etc.
-=======
         return match  # Return the full song dict
->>>>>>> 7f0e4dac
     else:
         # Return a dict with all expected fields, but only artist/title filled
         return {

--- conflicted
+++ resolved
@@ -58,16 +58,9 @@
             return
         song = random.choice(songs)
         from utils.song_matcher import get_song_info
-<<<<<<< HEAD
-        artist = song.get('artist', '')
-        title = song.get('title', '')
-        matched_song = get_song_info(artist, title, songs)
-        emit("song_played", matched_song)
-=======
         # Use get_song_info to standardize the song dict
         song_info = get_song_info(song.get('artist', ''), song.get('title', ''), songs)
         emit("song_played", song_info)
->>>>>>> 7f0e4dac
 
     def update_now_playing(self, song_info):
         debug(f"[NowPlayingPanel] update_now_playing called with song_info: {song_info}")

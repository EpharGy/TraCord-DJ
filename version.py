"""
Version information for TraCord DJ
"""

<<<<<<< HEAD
__version__ = "1.5.2"
__version_info__ = (1, 5, 2)
=======
__version__ = "1.5.8"
__version_info__ = (1, 5, 8)
>>>>>>> ff8335dd

# For detailed changelog and release history, see:
# - GitHub Releases: https://github.com/EpharGy/TraCord-DJ/releases
# - Git history: git log --oneline
#
# Versioning follows Semantic Versioning (SemVer):
# - Major: Breaking changes, architectural overhauls
# - Minor: New features, backwards-compatible additions
<|MERGE_RESOLUTION|>--- conflicted
+++ resolved
@@ -2,13 +2,8 @@
 Version information for TraCord DJ
 """
 
-<<<<<<< HEAD
-__version__ = "1.5.2"
-__version_info__ = (1, 5, 2)
-=======
 __version__ = "1.5.8"
 __version_info__ = (1, 5, 8)
->>>>>>> ff8335dd
 
 # For detailed changelog and release history, see:
 # - GitHub Releases: https://github.com/EpharGy/TraCord-DJ/releases
